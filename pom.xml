--- conflicted
+++ resolved
@@ -24,11 +24,7 @@
     <groupId>io.confluent</groupId>
     <artifactId>kafka-connect-storage-common-parent</artifactId>
     <packaging>pom</packaging>
-<<<<<<< HEAD
     <version>3.3.0-SNAPSHOT</version>
-=======
-    <version>3.2.1-SNAPSHOT</version>
->>>>>>> 44eccb24
     <name>kafka-connect-storage-common-parent</name>
     <organization>
         <name>Confluent, Inc.</name>
@@ -65,13 +61,8 @@
     </modules>
 
     <properties>
-<<<<<<< HEAD
         <confluent.version>3.3.0-SNAPSHOT</confluent.version>
         <kafka.version>0.10.3.0-SNAPSHOT</kafka.version>
-=======
-        <confluent.version>3.2.1-SNAPSHOT</confluent.version>
-        <kafka.version>0.10.2.1-SNAPSHOT</kafka.version>
->>>>>>> 44eccb24
         <junit.version>4.12</junit.version>
         <hadoop.version>2.7.3</hadoop.version>
         <hive.version>1.2.1</hive.version>
@@ -79,7 +70,7 @@
         <commons-io.version>2.4</commons-io.version>
         <joda.version>2.9.6</joda.version>
         <confluent.maven.repo>http://packages.confluent.io/maven/</confluent.maven.repo>
-        <licenses.version>3.2.1-SNAPSHOT</licenses.version>
+        <licenses.version>3.3.0-SNAPSHOT</licenses.version>
         <maven-assembly.version>2.6</maven-assembly.version>
     </properties>
 
